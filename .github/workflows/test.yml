# This is the main CI workflow that runs the test suite on all pushes to main and all pull requests.
# It runs the following jobs:
# - required: runs the test suite on ubuntu with stable and beta rust toolchains
# - minimal: runs the test suite with the minimal versions of the dependencies that satisfy the
#   requirements of this crate, and its dependencies
# - os-check: runs the test suite on mac and windows
# - coverage: runs the test suite and collects coverage information
# See check.yml for information about how the concurrency cancellation and workflow triggering works
permissions:
  contents: read
on:
  push:
    branches: [main]
  pull_request:
concurrency:
  group: ${{ github.workflow }}-${{ github.head_ref || github.run_id }}
  cancel-in-progress: true
name: test
jobs:
  required:
    runs-on: ubuntu-latest
    name: ubuntu / ${{ matrix.toolchain }}
    strategy:
      matrix:
        # run on stable and beta to ensure that tests won't break on the next version of the rust
        # toolchain
        toolchain: [stable, beta]
    steps:
      - uses: actions/checkout@v4
        with:
          submodules: true
      - name: Install ${{ matrix.toolchain }}
        uses: dtolnay/rust-toolchain@master
        with:
          toolchain: ${{ matrix.toolchain }}
      - name: cargo generate-lockfile
        # enable this ci template to run regardless of whether the lockfile is checked in or not
        if: hashFiles('Cargo.lock') == ''
        run: cargo generate-lockfile
      # https://twitter.com/jonhoo/status/1571290371124260865
      - name: cargo test --locked
        run: cargo test --locked --all-features --all-targets
      # https://github.com/rust-lang/cargo/issues/6669
      - name: cargo test --doc
        run: cargo test --locked --all-features --doc
  minimal:
    # This action chooses the oldest version of the dependencies permitted by Cargo.toml to ensure
    # that this crate is compatible with the minimal version that this crate and its dependencies
    # require. This will pickup issues where this create relies on functionality that was introduced
    # later than the actual version specified (e.g., when we choose just a major version, but a
    # method was added after this version).
    #
    # This particular check can be difficult to get to succeed as often transitive dependencies may
    # be incorrectly specified (e.g., a dependency specifies 1.0 but really requires 1.1.5). There
    # is an alternative flag available -Zdirect-minimal-versions that uses the minimal versions for
    # direct dependencies of this crate, while selecting the maximal versions for the transitive
    # dependencies. Alternatively, you can add a line in your Cargo.toml to artificially increase
    # the minimal dependency, which you do with e.g.:
    # ```toml
    # # for minimal-versions
    # [target.'cfg(any())'.dependencies]
    # openssl = { version = "0.10.55", optional = true } # needed to allow foo to build with -Zminimal-versions
    # ```
    # The optional = true is necessary in case that dependency isn't otherwise transitively required
    # by your library, and the target bit is so that this dependency edge never actually affects
    # Cargo build order. See also
    # https://github.com/jonhoo/fantoccini/blob/fde336472b712bc7ebf5b4e772023a7ba71b2262/Cargo.toml#L47-L49.
    # This action is run on ubuntu with the stable toolchain, as it is not expected to fail
    runs-on: ubuntu-latest
    name: ubuntu / stable / minimal-versions
    steps:
      - uses: actions/checkout@v4
        with:
          submodules: true
      - name: Install stable
        uses: dtolnay/rust-toolchain@stable
      - name: Install nightly for -Zminimal-versions
        uses: dtolnay/rust-toolchain@nightly
      - name: rustup default stable
        run: rustup default stable
      - name: cargo update -Zminimal-versions
        run: cargo +nightly update -Zminimal-versions
      - name: cargo test
        run: cargo test --locked --all-features --all-targets
  os-check:
    # run cargo test on mac and windows
    runs-on: ${{ matrix.os }}
    name: ${{ matrix.os }} / stable
    strategy:
      fail-fast: false
      matrix:
        os: [macos-latest, windows-latest]
    steps:
      # if your project needs OpenSSL, uncomment this to fix Windows builds.
      # it's commented out by default as the install command takes 5-10m.
      # - run: echo "VCPKG_ROOT=$env:VCPKG_INSTALLATION_ROOT" | Out-File -FilePath $env:GITHUB_ENV -Append
      #   if: runner.os == 'Windows'
      # - run: vcpkg install openssl:x64-windows-static-md
      #   if: runner.os == 'Windows'
      - uses: actions/checkout@v4
        with:
          submodules: true
      - name: Install stable
        uses: dtolnay/rust-toolchain@stable
      - name: cargo generate-lockfile
        if: hashFiles('Cargo.lock') == ''
        run: cargo generate-lockfile
      - name: cargo test
        run: cargo test --locked --all-features --all-targets
<<<<<<< HEAD
  # continue using our own coverage.yml for now to get doctest checking
  # https://github.com/taiki-e/cargo-llvm-cov/issues/2
=======
  coverage:
    # use llvm-cov to build and collect coverage and outputs in a format that
    # is compatible with codecov.io
    #
    # note that codecov as of v4 requires that CODECOV_TOKEN from
    #
    #   https://app.codecov.io/gh/<user or org>/<project>/settings
    #
    # is set in two places on your repo:
    #
    # - https://github.com/jonhoo/guardian/settings/secrets/actions
    # - https://github.com/jonhoo/guardian/settings/secrets/dependabot
    #
    # (the former is needed for codecov uploads to work with Dependabot PRs)
    #
    # PRs coming from forks of your repo will not have access to the token, but
    # for those, codecov allows uploading coverage reports without a token.
    # it's all a little weird and inconvenient. see
    #
    #   https://github.com/codecov/feedback/issues/112
    #
    # for lots of more discussion
    runs-on: ubuntu-latest
    name: ubuntu / stable / coverage
    steps:
      - uses: actions/checkout@v4
        with:
          submodules: true
      - name: Install stable
        uses: dtolnay/rust-toolchain@stable
        with:
          components: llvm-tools-preview
      - name: cargo install cargo-llvm-cov
        uses: taiki-e/install-action@cargo-llvm-cov
      - name: cargo generate-lockfile
        if: hashFiles('Cargo.lock') == ''
        run: cargo generate-lockfile
      - name: cargo llvm-cov
        run: cargo llvm-cov --locked --all-features --lcov --output-path lcov.info
      - name: Record Rust version
        run: echo "RUST=$(rustc --version)" >> "$GITHUB_ENV"
      - name: Upload to codecov.io
        uses: codecov/codecov-action@v4
        with:
          fail_ci_if_error: true
          token: ${{ secrets.CODECOV_TOKEN }}
          env_vars: OS,RUST
>>>>>>> caa3616c
<|MERGE_RESOLUTION|>--- conflicted
+++ resolved
@@ -107,55 +107,5 @@
         run: cargo generate-lockfile
       - name: cargo test
         run: cargo test --locked --all-features --all-targets
-<<<<<<< HEAD
   # continue using our own coverage.yml for now to get doctest checking
-  # https://github.com/taiki-e/cargo-llvm-cov/issues/2
-=======
-  coverage:
-    # use llvm-cov to build and collect coverage and outputs in a format that
-    # is compatible with codecov.io
-    #
-    # note that codecov as of v4 requires that CODECOV_TOKEN from
-    #
-    #   https://app.codecov.io/gh/<user or org>/<project>/settings
-    #
-    # is set in two places on your repo:
-    #
-    # - https://github.com/jonhoo/guardian/settings/secrets/actions
-    # - https://github.com/jonhoo/guardian/settings/secrets/dependabot
-    #
-    # (the former is needed for codecov uploads to work with Dependabot PRs)
-    #
-    # PRs coming from forks of your repo will not have access to the token, but
-    # for those, codecov allows uploading coverage reports without a token.
-    # it's all a little weird and inconvenient. see
-    #
-    #   https://github.com/codecov/feedback/issues/112
-    #
-    # for lots of more discussion
-    runs-on: ubuntu-latest
-    name: ubuntu / stable / coverage
-    steps:
-      - uses: actions/checkout@v4
-        with:
-          submodules: true
-      - name: Install stable
-        uses: dtolnay/rust-toolchain@stable
-        with:
-          components: llvm-tools-preview
-      - name: cargo install cargo-llvm-cov
-        uses: taiki-e/install-action@cargo-llvm-cov
-      - name: cargo generate-lockfile
-        if: hashFiles('Cargo.lock') == ''
-        run: cargo generate-lockfile
-      - name: cargo llvm-cov
-        run: cargo llvm-cov --locked --all-features --lcov --output-path lcov.info
-      - name: Record Rust version
-        run: echo "RUST=$(rustc --version)" >> "$GITHUB_ENV"
-      - name: Upload to codecov.io
-        uses: codecov/codecov-action@v4
-        with:
-          fail_ci_if_error: true
-          token: ${{ secrets.CODECOV_TOKEN }}
-          env_vars: OS,RUST
->>>>>>> caa3616c
+  # https://github.com/taiki-e/cargo-llvm-cov/issues/2