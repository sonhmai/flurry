use crossbeam_epoch::{self as epoch};
use flurry::*;
use std::sync::Arc;

#[test]
fn new() {
    let _map = HashMap::<usize, usize>::new();
}

#[test]
fn insert() {
    let map = HashMap::<usize, usize>::new();
    let guard = epoch::pin();
    let old = map.insert(42, 0, &guard);
    assert!(old.is_none());
}

#[test]
fn get_empty() {
    let map = HashMap::<usize, usize>::new();

    {
        let guard = epoch::pin();
        let e = map.get(&42, &guard);
        assert!(e.is_none());
    }
}

#[test]
fn get_key_value_empty() {
    let map = HashMap::<usize, usize>::new();

    {
        let guard = epoch::pin();
        let e = map.get_key_value(&42, &guard);
        assert!(e.is_none());
    }
}

#[test]
fn remove_empty() {
    let map = HashMap::<usize, usize>::new();

    {
        let guard = epoch::pin();
        let old = map.remove(&42, &guard);
        assert!(old.is_none());
    }
}

#[test]
fn insert_and_remove() {
    let map = HashMap::<usize, usize>::new();

    {
        let guard = epoch::pin();
        map.insert(42, 0, &guard);
        let old = map.remove(&42, &guard).unwrap();
        assert_eq!(old, &0);
        assert!(map.get(&42, &guard).is_none());
    }
}

#[test]
fn insert_and_get() {
    let map = HashMap::<usize, usize>::new();

    map.insert(42, 0, &epoch::pin());
    {
        let guard = epoch::pin();
        let e = map.get(&42, &guard).unwrap();
        assert_eq!(e, &0);
    }
}

#[test]
fn insert_and_get_key_value() {
    let map = HashMap::<usize, usize>::new();

    map.insert(42, 0, &epoch::pin());
    {
        let guard = epoch::pin();
        let e = map.get_key_value(&42, &guard).unwrap();
        assert_eq!(e, (&42, &0));
    }
}

use std::hash::{BuildHasher, Hasher};

struct OneBucketState;
struct OneBucketHasher;
impl BuildHasher for OneBucketState {
    type Hasher = OneBucketHasher;

    fn build_hasher(&self) -> Self::Hasher {
        OneBucketHasher
    }
}
impl Hasher for OneBucketHasher {
    fn write(&mut self, _bytes: &[u8]) {}
    fn finish(&self) -> u64 {
        0
    }
}

#[test]
fn one_bucket() {
    let guard = epoch::pin();
    let map = HashMap::<&'static str, usize, _>::with_hasher(OneBucketState);

    // we want to check that all operations work regardless on whether
    // we are operating on the head of a bucket, the tail of the bucket,
    // or somewhere in the middle.
    let v = map.insert("head", 0, &guard);
    assert_eq!(v, None);
    let v = map.insert("middle", 10, &guard);
    assert_eq!(v, None);
    let v = map.insert("tail", 100, &guard);
    assert_eq!(v, None);
    let e = map.get("head", &guard).unwrap();
    assert_eq!(e, &0);
    let e = map.get("middle", &guard).unwrap();
    assert_eq!(e, &10);
    let e = map.get("tail", &guard).unwrap();
    assert_eq!(e, &100);

    // check that replacing the keys returns the correct old value
    let v = map.insert("head", 1, &guard);
    assert_eq!(v, Some(&0));
    let v = map.insert("middle", 11, &guard);
    assert_eq!(v, Some(&10));
    let v = map.insert("tail", 101, &guard);
    assert_eq!(v, Some(&100));
    // and updated the right value
    let e = map.get("head", &guard).unwrap();
    assert_eq!(e, &1);
    let e = map.get("middle", &guard).unwrap();
    assert_eq!(e, &11);
    let e = map.get("tail", &guard).unwrap();
    assert_eq!(e, &101);
    // and that remove produces the right value
    // note that we must remove them in a particular order
    // so that we test all three node positions
    let v = map.remove("middle", &guard);
    assert_eq!(v, Some(&11));
    let v = map.remove("tail", &guard);
    assert_eq!(v, Some(&101));
    let v = map.remove("head", &guard);
    assert_eq!(v, Some(&1));
}

#[test]
fn update() {
    let map = HashMap::<usize, usize>::new();

    let guard = epoch::pin();
    map.insert(42, 0, &guard);
    let old = map.insert(42, 1, &guard);
    assert_eq!(old, Some(&0));
    {
        let guard = epoch::pin();
        let e = map.get(&42, &guard).unwrap();
        assert_eq!(e, &1);
    }
}

#[test]
fn concurrent_insert() {
    let map = Arc::new(HashMap::<usize, usize>::new());

    let map1 = map.clone();
    let t1 = std::thread::spawn(move || {
        for i in 0..64 {
            map1.insert(i, 0, &epoch::pin());
        }
    });
    let map2 = map.clone();
    let t2 = std::thread::spawn(move || {
        for i in 0..64 {
            map2.insert(i, 1, &epoch::pin());
        }
    });

    t1.join().unwrap();
    t2.join().unwrap();

    let guard = epoch::pin();
    for i in 0..64 {
        let v = map.get(&i, &guard).unwrap();
        assert!(v == &0 || v == &1);

        let kv = map.get_key_value(&i, &guard).unwrap();
        assert!(kv == (&i, &0) || kv == (&i, &1));
    }
}

#[test]
fn concurrent_remove() {
    let map = Arc::new(HashMap::<usize, usize>::new());

    {
        let guard = epoch::pin();
        for i in 0..64 {
            map.insert(i, i, &guard);
        }
    }

    let map1 = map.clone();
    let t1 = std::thread::spawn(move || {
        let guard = epoch::pin();
        for i in 0..64 {
            if let Some(v) = map1.remove(&i, &guard) {
                assert_eq!(v, &i);
            }
        }
    });
    let map2 = map.clone();
    let t2 = std::thread::spawn(move || {
        let guard = epoch::pin();
        for i in 0..64 {
            if let Some(v) = map2.remove(&i, &guard) {
                assert_eq!(v, &i);
            }
        }
    });

    t1.join().unwrap();
    t2.join().unwrap();

    // after joining the threads, the map should be empty
    let guard = epoch::pin();
    for i in 0..64 {
        assert!(map.get(&i, &guard).is_none());
    }
}

#[test]
fn current_kv_dropped() {
    let dropped1 = Arc::new(0);
    let dropped2 = Arc::new(0);

    let map = HashMap::<Arc<usize>, Arc<usize>>::new();

    map.insert(dropped1.clone(), dropped2.clone(), &epoch::pin());
    assert_eq!(Arc::strong_count(&dropped1), 2);
    assert_eq!(Arc::strong_count(&dropped2), 2);

    drop(map);

    // dropping the map should immediately drop (not deferred) all keys and values
    assert_eq!(Arc::strong_count(&dropped1), 1);
    assert_eq!(Arc::strong_count(&dropped2), 1);
}

#[test]
fn empty_maps_equal() {
    let map1 = HashMap::<usize, usize>::new();
    let map2 = HashMap::<usize, usize>::new();
    assert_eq!(map1, map2);
    assert_eq!(map2, map1);
}

#[test]
fn different_size_maps_not_equal() {
    let map1 = HashMap::<usize, usize>::new();
    let map2 = HashMap::<usize, usize>::new();
    {
        let guard = epoch::pin();
        map1.insert(1, 0, &guard);
        map1.insert(2, 0, &guard);
        map2.insert(1, 0, &guard);
    }

    assert_ne!(map1, map2);
    assert_ne!(map2, map1);
}

#[test]
fn same_values_equal() {
    let map1 = HashMap::<usize, usize>::new();
    let map2 = HashMap::<usize, usize>::new();
    {
        let guard = epoch::pin();
        map1.insert(1, 0, &guard);
        map2.insert(1, 0, &guard);
    }

    assert_eq!(map1, map2);
    assert_eq!(map2, map1);
}

#[test]
fn different_values_not_equal() {
    let map1 = HashMap::<usize, usize>::new();
    let map2 = HashMap::<usize, usize>::new();
    {
        let guard = epoch::pin();
        map1.insert(1, 0, &guard);
        map2.insert(1, 1, &guard);
    }

    assert_ne!(map1, map2);
    assert_ne!(map2, map1);
}

#[test]
#[ignore]
// ignored because we cannot control when destructors run
fn drop_value() {
    let dropped1 = Arc::new(0);
    let dropped2 = Arc::new(1);

    let map = HashMap::<usize, Arc<usize>>::new();

    map.insert(42, dropped1.clone(), &epoch::pin());
    assert_eq!(Arc::strong_count(&dropped1), 2);
    assert_eq!(Arc::strong_count(&dropped2), 1);

    map.insert(42, dropped2.clone(), &epoch::pin());
    assert_eq!(Arc::strong_count(&dropped2), 2);

    drop(map);

    // First NotifyOnDrop was dropped when it was replaced by the second
    assert_eq!(Arc::strong_count(&dropped1), 1);
    // Second NotifyOnDrop was dropped when the map was dropped
    assert_eq!(Arc::strong_count(&dropped2), 1);
}

#[test]
fn clone_map_empty() {
    let map = HashMap::<&'static str, u32>::new();
    let cloned_map = map.clone();
    assert_eq!(map.len(), cloned_map.len());
    assert_eq!(&map, &cloned_map);
    assert_eq!(cloned_map.len(), 0);
}

#[test]
// Test that same values exists in both maps (original and cloned)
fn clone_map_filled() {
    let map = HashMap::<&'static str, u32>::new();
    map.insert("FooKey", 0, &epoch::pin());
    map.insert("BarKey", 10, &epoch::pin());
    let cloned_map = map.clone();
    assert_eq!(map.len(), cloned_map.len());
    assert_eq!(&map, &cloned_map);

    // test that we are not mapping the same tables
    map.insert("NewItem", 100, &epoch::pin());
    assert_ne!(&map, &cloned_map);
}

#[test]
<<<<<<< HEAD
fn retain_empty() {
    let mut map = HashMap::<&'static str, u32>::new();
    map.retain(|_, _| false);
    assert_eq!(map.len(), 0);
}

#[test]
fn retain_all_false() {
    let mut map: HashMap<u32, u32> = (0..10 as u32).map(|x| (x, x)).collect();
    map.retain(|_, _| false);
    assert_eq!(map.len(), 0);
}

#[test]
fn retain_all_true() {
    let size = 10usize;
    let mut map: HashMap<usize, usize> = (0..size).map(|x| (x, x)).collect();
    map.retain(|_, _| true);
    assert_eq!(map.len(), size);
}

#[test]
fn retain_some() {
    let mut map: HashMap<u32, u32> = (0..10).map(|x| (x, x)).collect();
    map.retain(|_, v| *v >= 5);
    assert_eq!(map.len(), 5);
}

#[test]
fn retain_force_empty() {
    let mut map = HashMap::<&'static str, u32>::new();
    map.retain_force(|_, _| false);
    assert_eq!(map.len(), 0);
}

#[test]
fn retain_force_some() {
    let mut map: HashMap<u32, u32> = (0..10).map(|x| (x, x)).collect();
    map.retain_force(|_, v| *v >= 5);
    assert_eq!(map.len(), 5);
=======
fn default() {
    let map: HashMap<usize, usize> = Default::default();

    let guard = epoch::pin();
    map.insert(42, 0, &guard);

    assert_eq!(map.get(&42, &guard), Some(&0));
}

#[test]
fn get_and() {
    let map: HashMap<usize, usize> = HashMap::new();

    let guard = epoch::pin();
    map.insert(42, 32, &guard);

    assert_eq!(map.get_and(&42, |value| *value + 10), Some(42));
}

#[test]
fn debug() {
    let map: HashMap<usize, usize> = HashMap::new();

    let guard = epoch::pin();
    map.insert(42, 0, &guard);
    map.insert(16, 8, &guard);

    let formatted = format!("{:?}", map);

    assert!(formatted == "{42: 0, 16: 8}" || formatted == "{16: 8, 42: 0}");
}

#[test]
fn extend() {
    let map: HashMap<usize, usize> = HashMap::new();

    let guard = epoch::pin();

    let mut entries: Vec<(usize, usize)> = vec![(42, 0), (16, 6), (38, 42)];
    entries.sort();

    (&map).extend(entries.clone().into_iter());

    let mut collected: Vec<(usize, usize)> = map
        .iter(&guard)
        .map(|(key, value)| (*key, *value))
        .collect();
    collected.sort();

    assert_eq!(entries, collected);
}

#[test]
fn extend_ref() {
    let map: HashMap<usize, usize> = HashMap::new();

    let mut entries: Vec<(&usize, &usize)> = vec![(&42, &0), (&16, &6), (&38, &42)];
    entries.sort();

    (&map).extend(entries.clone().into_iter());

    let guard = epoch::pin();
    let mut collected: Vec<(&usize, &usize)> = map.iter(&guard).collect();
    collected.sort();

    assert_eq!(entries, collected);
}

#[test]
fn from_iter_ref() {
    use std::iter::FromIterator;

    let mut entries: Vec<(&usize, &usize)> = vec![(&42, &0), (&16, &6), (&38, &42)];
    entries.sort();

    let map: HashMap<usize, usize> = HashMap::from_iter(entries.clone().into_iter());

    let guard = epoch::pin();
    let mut collected: Vec<(&usize, &usize)> = map.iter(&guard).collect();
    collected.sort();

    assert_eq!(entries, entries)
}

#[test]
fn from_iter_empty() {
    use std::iter::FromIterator;

    let entries: Vec<(usize, usize)> = Vec::new();
    let map: HashMap<usize, usize> = HashMap::from_iter(entries.into_iter());

    assert_eq!(map.len(), 0)
>>>>>>> 5fe084b4
}<|MERGE_RESOLUTION|>--- conflicted
+++ resolved
@@ -1,4 +1,4 @@
-use crossbeam_epoch::{self as epoch};
+use crossbeam_epoch as epoch;
 use flurry::*;
 use std::sync::Arc;
 
@@ -352,7 +352,101 @@
 }
 
 #[test]
-<<<<<<< HEAD
+fn default() {
+    let map: HashMap<usize, usize> = Default::default();
+
+    let guard = epoch::pin();
+    map.insert(42, 0, &guard);
+
+    assert_eq!(map.get(&42, &guard), Some(&0));
+}
+
+#[test]
+fn get_and() {
+    let map: HashMap<usize, usize> = HashMap::new();
+
+    let guard = epoch::pin();
+    map.insert(42, 32, &guard);
+
+    assert_eq!(map.get_and(&42, |value| *value + 10), Some(42));
+}
+
+#[test]
+fn debug() {
+    let map: HashMap<usize, usize> = HashMap::new();
+
+    let guard = epoch::pin();
+    map.insert(42, 0, &guard);
+    map.insert(16, 8, &guard);
+
+    let formatted = format!("{:?}", map);
+
+    assert!(formatted == "{42: 0, 16: 8}" || formatted == "{16: 8, 42: 0}");
+}
+
+#[test]
+fn extend() {
+    let map: HashMap<usize, usize> = HashMap::new();
+
+    let guard = epoch::pin();
+
+    let mut entries: Vec<(usize, usize)> = vec![(42, 0), (16, 6), (38, 42)];
+    entries.sort();
+
+    (&map).extend(entries.clone().into_iter());
+
+    let mut collected: Vec<(usize, usize)> = map
+        .iter(&guard)
+        .map(|(key, value)| (*key, *value))
+        .collect();
+    collected.sort();
+
+    assert_eq!(entries, collected);
+}
+
+#[test]
+fn extend_ref() {
+    let map: HashMap<usize, usize> = HashMap::new();
+
+    let mut entries: Vec<(&usize, &usize)> = vec![(&42, &0), (&16, &6), (&38, &42)];
+    entries.sort();
+
+    (&map).extend(entries.clone().into_iter());
+
+    let guard = epoch::pin();
+    let mut collected: Vec<(&usize, &usize)> = map.iter(&guard).collect();
+    collected.sort();
+
+    assert_eq!(entries, collected);
+}
+
+#[test]
+fn from_iter_ref() {
+    use std::iter::FromIterator;
+
+    let mut entries: Vec<(&usize, &usize)> = vec![(&42, &0), (&16, &6), (&38, &42)];
+    entries.sort();
+
+    let map: HashMap<usize, usize> = HashMap::from_iter(entries.clone().into_iter());
+
+    let guard = epoch::pin();
+    let mut collected: Vec<(&usize, &usize)> = map.iter(&guard).collect();
+    collected.sort();
+
+    assert_eq!(entries, entries)
+}
+
+#[test]
+fn from_iter_empty() {
+    use std::iter::FromIterator;
+
+    let entries: Vec<(usize, usize)> = Vec::new();
+    let map: HashMap<usize, usize> = HashMap::from_iter(entries.into_iter());
+
+    assert_eq!(map.len(), 0)
+}
+
+#[test]
 fn retain_empty() {
     let mut map = HashMap::<&'static str, u32>::new();
     map.retain(|_, _| false);
@@ -393,98 +487,4 @@
     let mut map: HashMap<u32, u32> = (0..10).map(|x| (x, x)).collect();
     map.retain_force(|_, v| *v >= 5);
     assert_eq!(map.len(), 5);
-=======
-fn default() {
-    let map: HashMap<usize, usize> = Default::default();
-
-    let guard = epoch::pin();
-    map.insert(42, 0, &guard);
-
-    assert_eq!(map.get(&42, &guard), Some(&0));
-}
-
-#[test]
-fn get_and() {
-    let map: HashMap<usize, usize> = HashMap::new();
-
-    let guard = epoch::pin();
-    map.insert(42, 32, &guard);
-
-    assert_eq!(map.get_and(&42, |value| *value + 10), Some(42));
-}
-
-#[test]
-fn debug() {
-    let map: HashMap<usize, usize> = HashMap::new();
-
-    let guard = epoch::pin();
-    map.insert(42, 0, &guard);
-    map.insert(16, 8, &guard);
-
-    let formatted = format!("{:?}", map);
-
-    assert!(formatted == "{42: 0, 16: 8}" || formatted == "{16: 8, 42: 0}");
-}
-
-#[test]
-fn extend() {
-    let map: HashMap<usize, usize> = HashMap::new();
-
-    let guard = epoch::pin();
-
-    let mut entries: Vec<(usize, usize)> = vec![(42, 0), (16, 6), (38, 42)];
-    entries.sort();
-
-    (&map).extend(entries.clone().into_iter());
-
-    let mut collected: Vec<(usize, usize)> = map
-        .iter(&guard)
-        .map(|(key, value)| (*key, *value))
-        .collect();
-    collected.sort();
-
-    assert_eq!(entries, collected);
-}
-
-#[test]
-fn extend_ref() {
-    let map: HashMap<usize, usize> = HashMap::new();
-
-    let mut entries: Vec<(&usize, &usize)> = vec![(&42, &0), (&16, &6), (&38, &42)];
-    entries.sort();
-
-    (&map).extend(entries.clone().into_iter());
-
-    let guard = epoch::pin();
-    let mut collected: Vec<(&usize, &usize)> = map.iter(&guard).collect();
-    collected.sort();
-
-    assert_eq!(entries, collected);
-}
-
-#[test]
-fn from_iter_ref() {
-    use std::iter::FromIterator;
-
-    let mut entries: Vec<(&usize, &usize)> = vec![(&42, &0), (&16, &6), (&38, &42)];
-    entries.sort();
-
-    let map: HashMap<usize, usize> = HashMap::from_iter(entries.clone().into_iter());
-
-    let guard = epoch::pin();
-    let mut collected: Vec<(&usize, &usize)> = map.iter(&guard).collect();
-    collected.sort();
-
-    assert_eq!(entries, entries)
-}
-
-#[test]
-fn from_iter_empty() {
-    use std::iter::FromIterator;
-
-    let entries: Vec<(usize, usize)> = Vec::new();
-    let map: HashMap<usize, usize> = HashMap::from_iter(entries.into_iter());
-
-    assert_eq!(map.len(), 0)
->>>>>>> 5fe084b4
 }