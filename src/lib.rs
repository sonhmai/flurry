//! A concurrent hash table based on Java's `ConcurrentHashMap`.
//!
//! A hash table that supports full concurrency of retrievals and high expected concurrency for
//! updates. This type is functionally very similar to `std::collections::HashMap`, and for the
//! most part has a similar API. Even though all operations on the map are thread-safe and operate
//! on shared references, retrieval operations do *not* entail locking, and there is *not* any
//! support for locking the entire table in a way that prevents all access.
//!
//! # A note on `Guard` and memory use
//!
//! You may have noticed that many of the access methods on this map take a reference to an
//! [`epoch::Guard`]. The exact details of this are beyond the scope of this documentation (for
//! that, see [`crossbeam::epoch`]), but some of the implications bear repeating here. You obtain a
//! `Guard` using [`epoch::pin`], and you can use references to the same guard to make multiple API
//! calls if you wish. Whenever you get a reference to something stored in the map, that reference
//! is tied to the lifetime of the `Guard` that you provided. This is because each `Guard` prevents
//! the destruction of any item associated with it. Whenever something is read under a `Guard`,
//! that something stays around for _at least_ as long as the `Guard` does. The map delays
//! deallocating values until it safe to do so, and in order to amortize the cost of the necessary
//! bookkeeping it may delay even further until there's a _batch_ of items that need to be
//! deallocated.
//!
//! Notice that there is a trade-off here. Creating and dropping a `Guard` is not free, since it
//! also needs to interact with said bookkeeping. But if you keep one around for a long time, you
//! may accumulate much garbage which will take up valuable free memory on your system. Use your
//! best judgement in deciding whether or not to re-use a `Guard`.
//!
//! # Consistency
//!
//! Retrieval operations (including [`get`](FlurryHashMap::get)) generally do not block, so may
//! overlap with update operations (including [`insert`](FlurryHashMap::insert)). Retrievals
//! reflect the results of the most recently *completed* update operations holding upon their
//! onset. (More formally, an update operation for a given key bears a _happens-before_ relation
//! with any successful retrieval for that key reporting the updated value.)
//!
//! Operations that inspect the map as a whole, rather than a single key, operate on a snapshot of
//! the underlying table. For example, iterators return elements reflecting the state of the hash
//! table at some point at or since the creation of the iterator. Aggregate status methods like
//! [`size`](FlurryHashMap::size) are typically useful only when a map is not undergoing concurrent
//! updates in other threads. Otherwise the results of these methods reflect transient states that
//! may be adequate for monitoring or estimation purposes, but not for program control.
//!
//! # Resizing behavior
//!
//! The table is dynamically expanded when there are too many collisions (i.e., keys that have
//! distinct hash codes but fall into the same slot modulo the table size), with the expected
//! average effect of maintaining roughly two bins per mapping (corresponding to a 0.75 load factor
//! threshold for resizing). There may be much variance around this average as mappings are added
//! and removed, but overall, this maintains a commonly accepted time/space tradeoff for hash
//! tables.  However, resizing this or any other kind of hash table may be a relatively slow
//! operation. When possible, it is a good idea to provide a size estimate by using the
//! [`with_capacity`](FlurryHashMap::with_capacity) constructor. Note that using many keys with
//! exactly the same [`Hash`](std::hash::Hash) value is a sure way to slow down performance of any
//! hash table. /* TODO: dynamic load factor */
//!
//! /* TODO: set projection */
//! /* TODO: frequency map through computeIfAbsent */
//! /* TODO: bulk operations like forEach, search, and reduce */
//!
//! # Implementation notes
//!
//! This data-structure is a pretty direct port of Java's `java.util.concurrent.ConcurrentHashMap`
//! [from Doug Lea and the rest of the JSR166
//! team](http://gee.cs.oswego.edu/dl/concurrency-interest/). Huge thanks to them for releasing the
//! code into the public domain! Much of the documentation is also lifted from there. What follows
//! is a slightly modified version of their implementation notes from within the [source
//! file](http://gee.cs.oswego.edu/cgi-bin/viewcvs.cgi/jsr166/src/main/java/util/concurrent/ConcurrentHashMap.java?view=markup).
//!
//! The primary design goal of this hash table is to maintain concurrent readability (typically
//! method `get()`, but also iterators and related methods) while minimizing update contention.
//! Secondary goals are to keep space consumption about the same or better than java.util.HashMap,
//! and to support high initial insertion rates on an empty table by many threads.
//!
//! This map usually acts as a binned (bucketed) hash table.  Each key-value mapping is held in a
//! `BinEntry.  Most nodes are of type `BinEntry::Node` with hash, key, value, and a `next` field.
//!  However, some nodes are of type `BinEntry::Moved`; these "forwarding nodes" are placed at the
//!  heads of bins during resizing. The Java version also has other special node types, but these
//!  have not yet been implemented in this port. These special nodes are all either uncommon or
//!  transient.
//! /* TODO: TreeNodes, ReservationNodes */
//!
//! The table is lazily initialized to a power-of-two size upon the first insertion.  Each bin in
//! the table normally contains a list of nodes (most often, the list has only zero or one
//! `BinEntry`). Table accesses require atomic reads, writes, and CASes.
//!
//! Insertion (via `put`) of the first node in an empty bin is performed by just CASing it to the
//! bin.  This is by far the most common case for put operations under most key/hash distributions.
//! Other update operations (insert, delete, and replace) require locks.  We do not want to waste
//! the space required to associate a distinct lock object with each bin, so we instead embed a
//! lock inside each node, and use the lock in the the first node of a bin list as the lock for the
//! bin.
//!
//! Using the first node of a list as a lock does not by itself suffice though: When a node is
//! locked, any update must first validate that it is still the first node after locking it, and
//! retry if not. Because new nodes are always appended to lists, once a node is first in a bin, it
//! remains first until deleted or the bin becomes invalidated (upon resizing).
//!
//! The main disadvantage of per-bin locks is that other update operations on other nodes in a bin
//! list protected by the same lock can stall, for example when user `Eq` implementations or
//! mapping functions take a long time.  However, statistically, under random hash codes, this is
//! not a common problem.  Ideally, the frequency of nodes in bins follows a Poisson distribution
//! (http://en.wikipedia.org/wiki/Poisson_distribution) with a parameter of about 0.5 on average,
//! given the resizing threshold of 0.75, although with a large variance because of resizing
//! granularity. Ignoring variance, the expected occurrences of list size `k` are `exp(-0.5) *
//! pow(0.5, k) / factorial(k)`. The first values are:
//!
//! ```text
//! 0:    0.60653066
//! 1:    0.30326533
//! 2:    0.07581633
//! 3:    0.01263606
//! 4:    0.00157952
//! 5:    0.00015795
//! 6:    0.00001316
//! 7:    0.00000094
//! 8:    0.00000006
//! more: less than 1 in ten million
//! ```
//!
//! Lock contention probability for two threads accessing distinct elements is roughly `1 / (8 *
//! #elements)` under random hashes.
//!
//! Actual hash code distributions encountered in practice sometimes deviate significantly from
//! uniform randomness.  This includes the case when `N > (1<<30)`, so some keys MUST collide.
//! Similarly for dumb or hostile usages in which multiple keys are designed to have identical hash
//! codes or ones that differs only in masked-out high bits. Here, the Java implementation uses an
//! optimization where a bin is turned into a binary tree, but this has not yet been ported over to
//! the Rust version. /* TODO */
//!
//! The table is resized when occupancy exceeds a percentage threshold (nominally, 0.75, but see
//! below).  Any thread noticing an overfull bin may assist in resizing after the initiating thread
//! allocates and sets up the replacement array. However, rather than stalling, these other threads
//! may proceed with insertions etc. Resizing proceeds by transferring bins, one by one, from the
//! table to the next table. However, threads claim small blocks of indices to transfer (via the
//! field `transfer_index`) before doing so, reducing contention.  A generation stamp in the field
//! `size_ctl` ensures that resizings do not overlap. Because we are using power-of-two expansion,
//! the elements from each bin must either stay at same index, or move with a power of two offset.
//! We eliminate unnecessary node creation by catching cases where old nodes can be reused because
//! their next fields won't change.  On average, only about one-sixth of them need cloning when a
//! table doubles. The nodes they replace will be garbage collectible as soon as they are no longer
//! referenced by any reader thread that may be in the midst of concurrently traversing table.
//! Upon transfer, the old table bin contains only a special forwarding node (`BinEntry::Moved`)
//! that contains the next table as its key. On encountering a forwarding node, access and update
//! operations restart, using the new table.
//! /* TODO: note on TreeBins */
//!
//! Each bin transfer requires its bin lock, which can stall waiting for locks while resizing.
//! However, because other threads can join in and help resize rather than contend for locks,
//! average aggregate waits become shorter as resizing progresses.  The transfer operation must
//! also ensure that all accessible bins in both the old and new table are usable by any traversal.
//! This is arranged in part by proceeding from the last bin `table.length - 1` up towards the
//! first.  Upon seeing a forwarding node, traversals (see `iter::traverser::Traverser`) arrange to
//! move to the new table without revisiting nodes.  To ensure that no intervening nodes are
//! skipped even when moved out of order, a stack (see class `iter::traverser::TableStack`) is
//! created on first encounter of a forwarding node during a traversal, to maintain its place if
//! later processing the current table. The need for these save/restore mechanics is relatively
//! rare, but when one forwarding node is encountered, typically many more will be. So `Traversers`
//! use a simple caching scheme to avoid creating so many new `TableStack` nodes. (Thanks to Peter
//! Levart for suggesting use of a stack here.)
//!
//! /*
//! TODO:
//! Lazy table initialization minimizes footprint until first use, and also avoids resizings when
//! the first operation is from a `from_iter`, `From::from`, or deserialization. These cases
//! attempt to override the initial capacity settings, but harmlessly fail to take effect in cases
//! of races.
//! */
//!
//! /*
//! TODO
//! The element count is maintained using a specialization of LongAdder. We need to incorporate a
//! specialization rather than just use a LongAdder in order to access implicit contention-sensing
//! that leads to creation of multiple CounterCells.  The counter mechanics avoid contention on
//! updates but can encounter cache thrashing if read too frequently during concurrent access. To
//! avoid reading so often, resizing under contention is attempted only upon adding to a bin
//! already holding two or more nodes. Under uniform hash distributions, the probability of this
//! occurring at threshold is around 13%, meaning that only about 1 in 8 puts check threshold (and
//! after resizing, many fewer do so).
//! */
//!
//! /* TODO: TreeBins comparisons and locking */
//!
//! ## Garbage collection
//!
//! The Java implementation can rely on Java's runtime garbage collection to safely deallocate
//! deleted or removed nodes, keys, and values. Since Rust does not have such a runtime, we must
//! ensure through some other mechanism that we do not drop values before all references to them
//! have goen away. We do this using [`crossbeam::epoch`], which provides an implementation of an
//! epoch-based garbae collection scheme. This forces us to make certain API changes such as
//! requiring `Guard` arguments to many methods or wrapping the return values, but provides much
//! more efficient operation than if everything had to be atomically reference-counted.
//!
//!  [`crossbeam::epoch`]: https://docs.rs/crossbeam/0.7/crossbeam/epoch/index.html
#![deny(missing_docs, missing_debug_implementations)]
#![warn(rust_2018_idioms)]

mod node;
use node::*;

use crossbeam::epoch::{Atomic, Guard, Owned, Shared};
use std::collections::hash_map::RandomState;
use std::hash::{BuildHasher, Hash};
use std::iter::FromIterator;
use std::sync::{
    atomic::{AtomicIsize, AtomicUsize, Ordering},
    Once,
};

/// The largest possible table capacity.  This value must be
/// exactly 1<<30 to stay within Java array allocation and indexing
/// bounds for power of two table sizes, and is further required
/// because the top two bits of 32bit hash fields are used for
/// control purposes.
const MAXIMUM_CAPACITY: usize = 1 << 30;

/// The default initial table capacity.  Must be a power of 2
/// (i.e., at least 1) and at most `MAXIMUM_CAPACITY`.
const DEFAULT_CAPACITY: usize = 16;

/// The load factor for this table. Overrides of this value in
/// constructors affect only the initial table capacity.  The
/// actual floating point value isn't normally used -- it is
/// simpler to use expressions such as `n - (n >>> 2)` for
/// the associated resizing threshold.
const LOAD_FACTOR: f64 = 0.75;

/// Minimum number of rebinnings per transfer step. Ranges are
/// subdivided to allow multiple resizer threads.  This value
/// serves as a lower bound to avoid resizers encountering
/// excessive memory contention.  The value should be at least
/// `DEFAULT_CAPACITY`.
const MIN_TRANSFER_STRIDE: isize = 16;

/// The number of bits used for generation stamp in `size_ctl`.
/// Must be at least 6 for 32bit arrays.
const RESIZE_STAMP_BITS: usize = 16;

/// The maximum number of threads that can help resize.
/// Must fit in `32 - RESIZE_STAMP_BITS` bits.
const MAX_RESIZERS: isize = (1 << (32 - RESIZE_STAMP_BITS)) - 1;

/// The bit shift for recording size stamp in `size_ctl`.
const RESIZE_STAMP_SHIFT: usize = 32 - RESIZE_STAMP_BITS;

static NCPU_INITIALIZER: Once = Once::new();
static NCPU: AtomicUsize = AtomicUsize::new(0);

/// Iterator types.
pub mod iter;
use iter::*;

/// Types needed to safely access shared data concurrently.
pub mod epoch {
    pub use crossbeam::epoch::{pin, Guard};
}

/// A concurrent hash table.
///
/// See the [crate-level documentation](index.html) for details.
#[derive(Debug)]
pub struct FlurryHashMap<K, V, S = RandomState> {
    /// The array of bins. Lazily initialized upon first insertion.
    /// Size is always a power of two. Accessed directly by iterators.
    table: Atomic<Table<K, V>>,

    /// The next table to use; non-null only while resizing.
    next_table: Atomic<Table<K, V>>,

    /// The next table index (plus one) to split while resizing.
    transfer_index: AtomicIsize,

    count: AtomicUsize,

    /// Table initialization and resizing control.  When negative, the
    /// table is being initialized or resized: -1 for initialization,
    /// else -(1 + the number of active resizing threads).  Otherwise,
    /// when table is null, holds the initial table size to use upon
    /// creation, or 0 for default. After initialization, holds the
    /// next element count value upon which to resize the table.
    size_ctl: AtomicIsize,

    build_hasher: S,
}

impl<K, V> Default for FlurryHashMap<K, V, RandomState>
where
    K: Sync + Send + Clone + Hash + Eq,
    V: Sync + Send,
{
    fn default() -> Self {
        Self::new()
    }
}

impl<K, V> FlurryHashMap<K, V, RandomState>
where
    K: Sync + Send + Clone + Hash + Eq,
    V: Sync + Send,
{
    /// Creates a new, empty map with the default initial table size (16).
    pub fn new() -> Self {
        Self {
            table: Atomic::null(),
            next_table: Atomic::null(),
            transfer_index: AtomicIsize::new(0),
            count: AtomicUsize::new(0),
            size_ctl: AtomicIsize::new(0),
            build_hasher: RandomState::new(),
        }
    }

    /// Creates a new, empty map with an initial table size accommodating the specified number of
    /// elements without the need to dynamically resize.
    pub fn with_capacity(n: usize) -> Self {
        if n == 0 {
            return Self::new();
        }

        let mut m = Self::new();
        let size = (1.0 + (n as f64) / LOAD_FACTOR) as usize;
        // NOTE: tableSizeFor in Java
        let cap = std::cmp::min(MAXIMUM_CAPACITY, size.next_power_of_two());
        m.size_ctl = AtomicIsize::new(cap as isize);
        m
    }
}

impl<K, V, S> FlurryHashMap<K, V, S>
where
    K: Sync + Send + Clone + Hash + Eq,
    V: Sync + Send,
    S: BuildHasher,
{
    fn hash(&self, key: &K) -> u64 {
        use std::hash::Hasher;
        let mut h = self.build_hasher.build_hasher();
        key.hash(&mut h);
        h.finish()
    }

    /// Tests if `key` is a key in this table.
    pub fn contains_key(&self, key: &K) -> bool {
        let guard = crossbeam::epoch::pin();
        self.get(key, &guard).is_some()
    }

    /// Returns the value to which `key` is mapped.
    ///
    /// Returns `None` if this map contains no mapping for the key.
    ///
    /// To obtain a `Guard`, use [`epoch::pin`].
    // TODO: implement a guard API of our own
    pub fn get<'g>(&'g self, key: &K, guard: &'g Guard) -> Option<&'g V> {
        let h = self.hash(key);
        let table = self.table.load(Ordering::SeqCst, guard);
        if table.is_null() {
            return None;
        }

        // safety: we loaded the table while epoch was pinned. table won't be deallocated until
        // next epoch at the earliest.
        let table = unsafe { table.deref() };
        if table.bins.len() == 0 {
            return None;
        }
        let bini = table.bini(h);
        let bin = table.bin(bini, guard);
        if bin.is_null() {
            return None;
        }

        // safety: bin is a valid pointer.
        //
        // there are two cases when a bin pointer is invalidated:
        //
        //  1. if the table was resized, bin is a move entry, and the resize has completed. in
        //     that case, the table (and all its heads) will be dropped in the next epoch
        //     following that.
        //  2. if the table is being resized, bin may be swapped with a move entry. the old bin
        //     will then be dropped in the following epoch after that happens.
        //
        // in both cases, we held the guard when we got the reference to the bin. if any such
        // swap happened, it must have happened _after_ we read. since we did the read while
        // pinning the epoch, the drop must happen in the _next_ epoch (i.e., the one that we
        // are holding up by holding on to our guard).
        let node = unsafe { bin.deref() }.find(h, key, guard);
        if node.is_null() {
            return None;
        }
        // safety: we read the bin while pinning the epoch. a bin will never be dropped until the
        // next epoch after it is removed. since it wasn't removed, and the epoch was pinned, that
        // cannot be until after we drop our guard.
        let node = unsafe { node.deref() };
        let node = node.as_node().unwrap();

        let v = node.value.load(Ordering::SeqCst, guard);
        assert!(!v.is_null());
        // safety: the lifetime of the reference is bound to the guard
        // supplied which means that the memory will not be modified
        // until at least after the guard goes out of scope
        unsafe { v.as_ref() }
    }

    /// Obtains the value to which `key` is mapped and passes it through the closure `then`.
    ///
    /// Returns `None` if this map contains no mapping for `key`.
    pub fn get_and<R, F: FnOnce(&V) -> R>(&self, key: &K, then: F) -> Option<R> {
        let guard = &crossbeam::epoch::pin();
        self.get(key, guard).map(then)
    }

    fn init_table<'g>(&'g self, guard: &'g Guard) -> Shared<'g, Table<K, V>> {
        loop {
            let table = self.table.load(Ordering::SeqCst, guard);
            // safety: we loaded the table while epoch was pinned. table won't be deallocated until
            // next epoch at the earliest.
            if !table.is_null() && !unsafe { table.deref() }.bins.is_empty() {
                break table;
            }
            // try to allocate the table
            let mut sc = self.size_ctl.load(Ordering::SeqCst);
            if sc < 0 {
                // we lost the initialization race; just spin
                std::thread::yield_now();
                continue;
            }

            if self.size_ctl.compare_and_swap(sc, -1, Ordering::SeqCst) == sc {
                // we get to do it!
                let mut table = self.table.load(Ordering::SeqCst, guard);

                // safety: we loaded the table while epoch was pinned. table won't be deallocated
                // until next epoch at the earliest.
                if table.is_null() || unsafe { table.deref() }.bins.is_empty() {
                    let n = if sc > 0 {
                        sc as usize
                    } else {
                        DEFAULT_CAPACITY
                    };
                    let new_table = Owned::new(Table {
                        bins: vec![Atomic::null(); n].into_boxed_slice(),
                    });
                    table = new_table.into_shared(guard);
                    self.table.store(table, Ordering::SeqCst);
                    sc = n as isize - (n >> 2) as isize;
                }
                self.size_ctl.store(sc, Ordering::SeqCst);
                break table;
            }
        }
    }

    #[inline]
    /// Maps `key` to `value` in this table.
    ///
    /// The value can be retrieved by calling [`get`] with a key that is equal to the original key.
    pub fn insert<'g>(&'g self, key: K, value: V, guard: &'g Guard) -> Option<&'g V> {
        self.put(key, value, false, guard)
    }

    fn put<'g>(
        &'g self,
        key: K,
        value: V,
        no_replacement: bool,
        guard: &'g Guard,
    ) -> Option<&'g V> {
        let h = self.hash(&key);

        let mut table = self.table.load(Ordering::SeqCst, guard);

        let mut node = Owned::new(BinEntry::Node(Node {
            key,
            value: Atomic::new(value),
            hash: h,
            next: Atomic::null(),
            lock: parking_lot::Mutex::new(()),
        }));

        loop {
            // safety: see argument below for !is_null case
            if table.is_null() || unsafe { table.deref() }.bins.len() == 0 {
                table = self.init_table(guard);
                continue;
            }

            // safety: table is a valid pointer.
            //
            // we are in one of three cases:
            //
            //  1. if table is the one we read before the loop, then we read it while holding the
            //     guard, so it won't be dropped until after we drop that guard b/c the drop logic
            //     only queues a drop for the next epoch after removing the table.
            //
            //  2. if table is read by init_table, then either we did a load, and the argument is
            //     as for point 1. or, we allocated a table, in which case the earliest it can be
            //     deallocated is in the next epoch. we are holding up the epoch by holding the
            //     guard, so this deref is safe.
            //
            //  3. if table is set by a Moved node (below) through help_transfer, it will _either_
            //     keep using `table` (which is fine by 1. and 2.), or use the `next_table` raw
            //     pointer from inside the Moved. how do we know that that is safe?
            //
            //     we must demonstrate that if a Moved(t) is _read_, then t must still be valid.
            //     FIXME
            let t = unsafe { table.deref() };

            let bini = t.bini(h);
            let mut bin = t.bin(bini, guard);
            if bin.is_null() {
                // fast path -- bin is empty so stick us at the front
                match t.cas_bin(bini, bin, node, guard) {
                    Ok(_old_null_ptr) => {
                        self.add_count(1, Some(0), guard);
                        guard.flush();
                        return None;
                    }
                    Err(changed) => {
                        assert!(!changed.current.is_null());
                        node = changed.new;
                        bin = changed.current;
                    }
                }
            }

            // slow path -- bin is non-empty
            // safety: bin is a valid pointer.
            //
            // there are two cases when a bin pointer is invalidated:
            //
            //  1. if the table was resized, bin is a move entry, and the resize has completed. in
            //     that case, the table (and all its heads) will be dropped in the next epoch
            //     following that.
            //  2. if the table is being resized, bin may be swapped with a move entry. the old bin
            //     will then be dropped in the following epoch after that happens.
            //
            // in both cases, we held the guard when we got the reference to the bin. if any such
            // swap happened, it must have happened _after_ we read. since we did the read while
            // pinning the epoch, the drop must happen in the _next_ epoch (i.e., the one that we
            // are holding up by holding on to our guard).
            let key = &node.as_node().unwrap().key;
            match *unsafe { bin.deref() } {
                BinEntry::Moved(next_table) => {
                    table = self.help_transfer(table, next_table, guard);
                }
                BinEntry::Node(ref head)
                    if no_replacement && head.hash == h && &head.key == key =>
                {
                    // fast path if replacement is disallowed and first bin matches
                    let v = head.value.load(Ordering::SeqCst, guard);
                    // safety: since the value is present now, and we've held a guard from the
                    // beginning of the search, the value cannot be dropped until the next epoch,
                    // which won't arrive until after we drop our guard.
                    return Some(unsafe { v.deref() });
                }
                BinEntry::Node(ref head) => {
                    // bin is non-empty, need to link into it, so we must take the lock
                    let head_lock = head.lock.lock();

                    // need to check that this is _still_ the head
                    let current_head = t.bin(bini, guard);
                    if current_head != bin {
                        // nope -- try again from the start
                        continue;
                    }

                    // yes, it is still the head, so we can now "own" the bin
                    // note that there can still be readers in the bin!

                    // TODO: TreeBin & ReservationNode

                    let mut bin_count = 1;
                    let mut p = bin;

                    let old_val = loop {
                        // safety: we read the bin while pinning the epoch. a bin will never be
                        // dropped until the next epoch after it is removed. since it wasn't
                        // removed, and the epoch was pinned, that cannot be until after we drop
                        // our guard.
                        let n = unsafe { p.deref() }.as_node().unwrap();
                        if n.hash == h && &n.key == key {
                            // the key already exists in the map!
                            let current_value = head.value.load(Ordering::SeqCst, guard);

                            // safety: since the value is present now, and we've held a guard from
                            // the beginning of the search, the value cannot be dropped until the
                            // next epoch, which won't arrive until after we drop our guard.
                            let current_value = unsafe { current_value.deref() };

                            if no_replacement {
                                // the key is not absent, so don't update
                            } else if let BinEntry::Node(Node { value, .. }) = *node.into_box() {
                                // safety: we own value and have never shared it
                                let now_garbage = n.value.swap(
                                    unsafe { value.into_owned() },
                                    Ordering::SeqCst,
                                    guard,
                                );
                                // NOTE: now_garbage == current_value

                                // safety: need to guarantee that now_garbage is no longer
                                // reachable. more specifically, no thread that executes _after_
                                // this line can ever get a reference to now_garbage.
                                //
                                // here are the possible cases:
                                //
                                //  - another thread already has a reference to now_garbage.
                                //    they must have read it before the call to swap.
                                //    because of this, that thread must be pinned to an epoch <=
                                //    the epoch of our guard. since the garbage is placed in our
                                //    epoch, it won't be freed until the _next_ epoch, at which
                                //    point, that thread must have dropped its guard, and with it,
                                //    any reference to the value.
                                //  - another thread is about to get a reference to this value.
                                //    they execute _after_ the swap, and therefore do _not_ get a
                                //    reference to now_garbage (they get value instead). there are
                                //    no other ways to get to a value except through its Node's
                                //    `value` field (which is what we swapped), so freeing
                                //    now_garbage is fine.
                                unsafe { guard.defer_destroy(now_garbage) };
                            } else {
                                unreachable!();
                            }
                            break Some(current_value);
                        }

                        // TODO: This Ordering can probably be relaxed due to the Mutex
                        let next = n.next.load(Ordering::SeqCst, guard);
                        if next.is_null() {
                            // we're at the end of the bin -- stick the node here!
                            n.next.store(node, Ordering::SeqCst);
                            break None;
                        }
                        p = next;

                        bin_count += 1;
                    };
                    drop(head_lock);

                    // TODO: TREEIFY_THRESHOLD

                    if old_val.is_none() {
                        // increment count
                        self.add_count(1, Some(bin_count), guard);
                    }
                    guard.flush();
                    return old_val;
                }
            }
        }
    }

    fn put_all<'g, I: Iterator<Item = (K, V)>>(&self, iter: I, guard: &'g Guard) {
        for (key, value) in iter {
            self.put(key, value, false, guard);
        }
    }

    fn help_transfer<'g>(
        &'g self,
        table: Shared<'g, Table<K, V>>,
        next_table: *const Table<K, V>,
        guard: &'g Guard,
    ) -> Shared<'g, Table<K, V>> {
        if table.is_null() || next_table.is_null() {
            return table;
        }

        let next_table = Shared::from(next_table);

        // safety: table is only dropped on the next epoch change after it is swapped to null.
        // we read it as not null, so it must not be dropped until a subsequent epoch. since we
        // held `guard` at the time, we know that the current epoch continues to persist, and that
        // our reference is therefore valid.
        let rs = Self::resize_stamp(unsafe { table.deref() }.bins.len()) << RESIZE_STAMP_SHIFT;

        while next_table == self.next_table.load(Ordering::SeqCst, guard)
            && table == self.table.load(Ordering::SeqCst, guard)
        {
            let sc = self.size_ctl.load(Ordering::SeqCst);
            if sc >= 0
                || sc == rs + MAX_RESIZERS
                || sc == rs + 1
                || self.transfer_index.load(Ordering::SeqCst) <= 0
            {
                break;
            }

            if self.size_ctl.compare_and_swap(sc, sc + 1, Ordering::SeqCst) == sc {
                self.transfer(table, next_table, guard);
                break;
            }
        }
        next_table
    }

    fn add_count(&self, n: isize, resize_hint: Option<usize>, guard: &Guard) {
        // TODO: implement the Java CounterCell business here

        use std::cmp;
        let mut count = match n.cmp(&0) {
            cmp::Ordering::Greater => {
                let n = n as usize;
                self.count.fetch_add(n, Ordering::SeqCst) + n
            }
            cmp::Ordering::Less => {
                let n = n.abs() as usize;
                self.count.fetch_sub(n, Ordering::SeqCst) - n
            }
            cmp::Ordering::Equal => self.count.load(Ordering::SeqCst),
        };

        // if resize_hint is None, it means the caller does not want us to consider a resize.
        // if it is Some(n), the caller saw n entries in a bin
        if resize_hint.is_none() {
            return;
        }

        // TODO: use the resize hint
        let _saw_bin_length = resize_hint.unwrap();

        loop {
            let sc = self.size_ctl.load(Ordering::SeqCst);
            if (count as isize) < sc {
                // we're not at the next resize point yet
                break;
            }

            let table = self.table.load(Ordering::SeqCst, guard);
            if table.is_null() {
                // table will be initalized by another thread anyway
                break;
            }

            // safety: table is only dropped on the next epoch change after it is swapped to null.
            // we read it as not null, so it must not be dropped until a subsequent epoch. since we
            // hold a Guard, we know that the current epoch will persist, and that our reference
            // will therefore remain valid.
            let n = unsafe { table.deref() }.bins.len();
            if n >= MAXIMUM_CAPACITY {
                // can't resize any more anyway
                break;
            }

            let rs = Self::resize_stamp(n) << RESIZE_STAMP_SHIFT;
            if sc < 0 {
                // ongoing resize! can we join the resize transfer?
                if sc == rs + MAX_RESIZERS || sc == rs + 1 {
                    break;
                }
                let nt = self.next_table.load(Ordering::SeqCst, guard);
                if nt.is_null() {
                    break;
                }
                if self.transfer_index.load(Ordering::SeqCst) <= 0 {
                    break;
                }

                // try to join!
                if self.size_ctl.compare_and_swap(sc, sc + 1, Ordering::SeqCst) == sc {
                    self.transfer(table, nt, guard);
                }
            } else if self.size_ctl.compare_and_swap(sc, rs + 2, Ordering::SeqCst) == sc {
                // a resize is needed, but has not yet started
                // TODO: figure out why this is rs + 2, not just rs
                self.transfer(table, Shared::null(), guard);
            }

            // another resize may be needed!
            count = self.count.load(Ordering::SeqCst);
        }
    }

    fn transfer<'g>(
        &'g self,
        table: Shared<'g, Table<K, V>>,
        mut next_table: Shared<'g, Table<K, V>>,
        guard: &'g Guard,
    ) {
        // safety: table was read while `guard` was held. the code that drops table only drops it
        // after it is no longer reachable, and any outstanding references are no longer active.
        // this references is still active (marked by the guard), so the target of the references
        // won't be dropped while the guard remains active.
        let n = unsafe { table.deref() }.bins.len();
        let ncpu = num_cpus();

        let stride = if ncpu > 1 { (n >> 3) / ncpu } else { n };
        let stride = std::cmp::max(stride as isize, MIN_TRANSFER_STRIDE);

        if next_table.is_null() {
            // we are initiating a resize
            let table = Owned::new(Table {
                bins: vec![Atomic::null(); n << 1].into_boxed_slice(),
            });

            let now_garbage = self.next_table.swap(table, Ordering::SeqCst, guard);
            assert!(now_garbage.is_null());
            self.transfer_index.store(n as isize, Ordering::SeqCst);
            next_table = self.next_table.load(Ordering::Relaxed, guard);
        }

        // safety: same argument as for table above
        let next_n = unsafe { next_table.deref() }.bins.len();

        let mut advance = true;
        let mut finishing = false;
        let mut i = 0;
        let mut bound = 0;
        loop {
            // try to claim a range of bins for us to transfer
            while advance {
                i -= 1;
                if i >= bound || finishing {
                    advance = false;
                    break;
                }

                let next_index = self.transfer_index.load(Ordering::SeqCst);
                if next_index <= 0 {
                    i = -1;
                    advance = false;
                    break;
                }

                let next_bound = if next_index > stride {
                    next_index - stride
                } else {
                    0
                };
                if self
                    .transfer_index
                    .compare_and_swap(next_index, next_bound, Ordering::SeqCst)
                    == next_index
                {
                    bound = next_bound;
                    i = next_index;
                    advance = false;
                    break;
                }
            }

            if i < 0 || i as usize >= n || i as usize + n >= next_n {
                // the resize has finished

                if finishing {
                    // this branch is only taken for one thread partaking in the resize!
                    self.next_table.store(Shared::null(), Ordering::SeqCst);
                    let now_garbage = self.table.swap(next_table, Ordering::SeqCst, guard);
                    // safety: need to guarantee that now_garbage is no longer reachable. more
                    // specifically, no thread that executes _after_ this line can ever get a
                    // reference to now_garbage.
                    //
                    // first, we need to argue that there is no _other_ way to get to now_garbage.
                    //
                    //  - it is _not_ accessible through self.table any more
                    //  - it is _not_ accessible through self.next_table any more
                    //  - what about forwarding nodes (BinEntry::Moved)?
                    //    the only BinEntry::Moved that point to now_garbage, are the ones in
                    //    _previous_ tables. to get to those previous tables, one must ultimately
                    //    have arrived through self.table (because that's where all operations
                    //    start their search). since self.table has now changed, only "old" threads
                    //    can still be accessing them. no new thread can get to past tables, and
                    //    therefore they also cannot get to ::Moved that point to now_garbage, so
                    //    we're fine.
                    //
                    // this means that no _future_ thread (i.e., in a later epoch where the value
                    // may be freed) can get a reference to now_garbage.
                    //
                    // next, let's talk about threads with _existing_ references to now_garbage.
                    // such a thread must have gotten that reference before the call to swap.
                    // because of this, that thread must be pinned to an epoch <= the epoch of our
                    // guard (since our guard is pinning the epoch). since the garbage is placed in
                    // our epoch, it won't be freed until the _next_ epoch, at which point, that
                    // thread must have dropped its guard, and with it, any reference to the value.
                    unsafe { guard.defer_destroy(now_garbage) };
                    self.size_ctl
                        .store(((n as isize) << 1) - ((n as isize) >> 1), Ordering::SeqCst);
                    return;
                }

                let sc = self.size_ctl.load(Ordering::SeqCst);
                if self.size_ctl.compare_and_swap(sc, sc - 1, Ordering::SeqCst) == sc {
                    if (sc - 2) != Self::resize_stamp(n) << RESIZE_STAMP_SHIFT {
                        return;
                    }

                    // we are the chosen thread to finish the resize!
                    finishing = true;

                    // ???
                    advance = true;

                    // NOTE: the java code says "recheck before commit" here
                    i = n as isize;
                }

                continue;
            }
            let i = i as usize;

            // safety: these were read while `guard` was held. the code that drops these, only
            // drops them after a) they are no longer reachable, and b) any outstanding references
            // are no longer active. these references are still active (marked by the guard), so
            // the target of these references won't be dropped while the guard remains active.
            let table = unsafe { table.deref() };
            let next_table = unsafe { next_table.deref() };

            let bin = table.bin(i as usize, guard);
            if bin.is_null() {
                advance = table
                    .cas_bin(
                        i,
                        Shared::null(),
                        Owned::new(BinEntry::Moved(next_table as *const _)),
                        guard,
                    )
                    .is_ok();
                continue;
            }

            // safety: bin is a valid pointer.
            //
            // there are two cases when a bin pointer is invalidated:
            //
            //  1. if the table was resized, bin is a move entry, and the resize has completed. in
            //     that case, the table (and all its heads) will be dropped in the next epoch
            //     following that.
            //  2. if the table is being resized, bin may be swapped with a move entry. the old bin
            //     will then be dropped in the following epoch after that happens.
            //
            // in both cases, we held the guard when we got the reference to the bin. if any such
            // swap happened, it must have happened _after_ we read. since we did the read while
            // pinning the epoch, the drop must happen in the _next_ epoch (i.e., the one that we
            // are holding up by holding on to our guard).
            match *unsafe { bin.deref() } {
                BinEntry::Moved(_) => {
                    // already processed
                    advance = true;
                }
                BinEntry::Node(ref head) => {
                    // bin is non-empty, need to link into it, so we must take the lock
                    let head_lock = head.lock.lock();

                    // need to check that this is _still_ the head
                    let current_head = table.bin(i, guard);
                    if current_head.as_raw() != bin.as_raw() {
                        // nope -- try again from the start
                        continue;
                    }

                    // yes, it is still the head, so we can now "own" the bin
                    // note that there can still be readers in the bin!

                    // TODO: TreeBin & ReservationNode

                    let mut run_bit = head.hash & n as u64;
                    let mut last_run = bin;
                    let mut p = bin;
                    loop {
                        // safety: p is a valid pointer.
                        //
                        // p is only dropped in the next epoch following when its bin is replaced
                        // with a move node (see safety comment near table.store_bin below). we
                        // read the bin, and got to p, so its bin has not yet been swapped with a
                        // move node. and, we have the epoch pinned, so the next epoch cannot have
                        // arrived yet. therefore, it will be dropped in a future epoch, and is
                        // safe to use now.
                        let node = unsafe { p.deref() }.as_node().unwrap();
                        let next = node.next.load(Ordering::SeqCst, guard);

                        let b = node.hash & n as u64;
                        if b != run_bit {
                            run_bit = b;
                            last_run = p;
                        }

                        if next.is_null() {
                            break;
                        }
                        p = next;
                    }

                    let mut low_bin = Shared::null();
                    let mut high_bin = Shared::null();
                    if run_bit == 0 {
                        // last run is all in the low bin
                        low_bin = last_run;
                    } else {
                        // last run is all in the high bin
                        high_bin = last_run;
                    }

                    p = bin;
                    while p != last_run {
                        // safety: p is a valid pointer.
                        //
                        // p is only dropped in the next epoch following when its bin is replaced
                        // with a move node (see safety comment near table.store_bin below). we
                        // read the bin, and got to p, so its bin has not yet been swapped with a
                        // move node. and, we have the epoch pinned, so the next epoch cannot have
                        // arrived yet. therefore, it will be dropped in a future epoch, and is
                        // safe to use now.
                        let node = unsafe { p.deref() }.as_node().unwrap();

                        let link = if node.hash & n as u64 == 0 {
                            // to the low bin!
                            &mut low_bin
                        } else {
                            // to the high bin!
                            &mut high_bin
                        };

                        *link = Owned::new(BinEntry::Node(Node {
                            hash: node.hash,
                            key: node.key.clone(),
                            lock: parking_lot::Mutex::new(()),
                            value: node.value.clone(),
                            next: Atomic::from(*link),
                        }))
                        .into_shared(guard);

                        p = node.next.load(Ordering::SeqCst, guard);
                    }

                    next_table.store_bin(i, low_bin);
                    next_table.store_bin(i + n, high_bin);
                    table.store_bin(i, Owned::new(BinEntry::Moved(next_table as *const _)));

                    // everything up to last_run in the _old_ bin linked list is now garbage.
                    // those nodes have all been re-allocated in the new bin linked list.
                    p = bin;
                    while p != last_run {
                        // safety:
                        //
                        // we need to argue that there is no longer a way to access p. the only way
                        // to get to p is through table[i]. since table[i] has been replaced by a
                        // BinEntry::Moved, p is no longer accessible.
                        //
                        // any existing reference to p must have been taken before table.store_bin.
                        // at that time we had the epoch pinned, so any threads that have such a
                        // reference must be before or at our epoch. since the p isn't destroyed
                        // until the next epoch, those old references are fine since they are tied
                        // to those old threads' pins of the old epoch.
                        let next = unsafe { p.deref() }
                            .as_node()
                            .unwrap()
                            .next
                            .load(Ordering::SeqCst, guard);
                        unsafe { guard.defer_destroy(p) };
                        p = next;
                    }

                    advance = true;

                    drop(head_lock);
                }
            }
        }
    }

    /// Returns the stamp bits for resizing a table of size n.
    /// Must be negative when shifted left by RESIZE_STAMP_SHIFT.
    fn resize_stamp(n: usize) -> isize {
        n.leading_zeros() as isize | (1 << (RESIZE_STAMP_BITS - 1)) as isize
    }

    /// Removes the key (and its corresponding value) from this map.
    /// This method does nothing if the key is not in the map.
    /// Returns the previous value associated with the given key.
    pub fn remove<'g>(&'g self, key: &K, guard: &'g Guard) -> Option<&'g V> {
        let h = self.hash(key);

        let mut table = self.table.load(Ordering::SeqCst, guard);

        loop {
            if table.is_null() {
                break;
            }

            // safety: table is a valid pointer.
            //
            // we are in one of two cases:
            //
            //  1. if table is the one we read before the loop, then we read it while holding the
            //     guard, so it won't be dropped until after we drop that guard b/c the drop logic
            //     only queues a drop for the next epoch after removing the table.
            //
            //  2. if table is set by a Moved node (below) through help_transfer, it will use the
            //     `next_table` raw pointer from inside the Moved. how do we know that that is safe?
            //
            //     we must demonstrate that if a Moved(t) is _read_, then t must still be valid.
            //     FIXME cf. put
            let t = unsafe { table.deref() };
            let n = t.bins.len() as u64;
            if n == 0 {
                break;
            }
            let i = t.bini(h);
            let bin = t.bin(i, guard);
            if bin.is_null() {
                break;
            }

            // safety: bin is a valid pointer.
            //
            // there are two cases when a bin pointer is invalidated:
            //
            //  1. if the table was resized, bin is a move entry, and the resize has completed. in
            //     that case, the table (and all its heads) will be dropped in the next epoch
            //     following that.
            //  2. if the table is being resized, bin may be swapped with a move entry. the old bin
            //     will then be dropped in the following epoch after that happens.
            //
            // in both cases, we held the guard when we got the reference to the bin. if any such
            // swap happened, it must have happened _after_ we read. since we did the read while
            // pinning the epoch, the drop must happen in the _next_ epoch (i.e., the one that we
            // are holding up by holding on to our guard).
            match *unsafe { bin.deref() } {
                BinEntry::Moved(next_table) => {
                    table = self.help_transfer(table, next_table, guard);
                }
                BinEntry::Node(ref head) => {
                    let head_lock = head.lock.lock();
                    let mut old_val: Option<Shared<'g, V>> = None;

                    // need to check that this is _still_ the head
                    if t.bin(i, guard) != bin {
                        continue;
                    }

                    // TODO: tree nodes
                    let mut e = bin;
                    let mut pred: Shared<'_, BinEntry<K, V>> = Shared::null();
                    loop {
                        // safety: either e is bin, in which case it is valid due to the above,
                        // or e was obtained from a next pointer. Any next pointer obtained from
                        // bin is valid at the time we look up bin in the table, at which point
                        // the epoch is pinned by our guard. Since we found the next pointer
                        // in a valid map and it is not null (as checked above and below), the
                        // node it points to was present (i.e. not removed) from the map in the
                        // current epoch. Thus, because the epoch cannot advance until we release
                        // our guard, e is also valid if it was obtained from a next pointer.
                        let n = unsafe { e.deref() }.as_node().unwrap();
                        let next = n.next.load(Ordering::SeqCst, guard);
                        if n.hash == h && &n.key == key {
                            let ev = n.value.load(Ordering::SeqCst, guard);
                            old_val = Some(ev);

                            // remove the BinEntry containing the removed key value pair from the bucket
                            if !pred.is_null() {
                                // either by changing the pointer of the previous BinEntry, if present
                                // safety: as above
                                unsafe { pred.deref() }
                                    .as_node()
                                    .unwrap()
                                    .next
                                    .store(next, Ordering::SeqCst);
                            } else {
                                // or by setting the next node as the first BinEntry if there is no previous entry
                                t.store_bin(i, next);
                            }

                            // in either case, mark the BinEntry as garbage, since it was just removed
                            // safety: as for val below / in put
                            unsafe { guard.defer_destroy(e) };

                            // since the key was found and only one node exists per key, we can break here
                            break;
                        }
                        pred = e;
                        if next.is_null() {
                            break;
                        } else {
                            e = next;
                        }
                    }
                    drop(head_lock);

                    if let Some(val) = old_val {
                        self.add_count(-1, None, guard);
                        // safety: need to guarantee that the old value is no longer
                        // reachable. more specifically, no thread that executes _after_
                        // this line can ever get a reference to val.
                        //
                        // here are the possible cases:
                        //
                        //  - another thread already has a reference to the old value.
                        //    they must have read it before the call to store_bin.
                        //    because of this, that thread must be pinned to an epoch <=
                        //    the epoch of our guard. since the garbage is placed in our
                        //    epoch, it won't be freed until the _next_ epoch, at which
                        //    point, that thread must have dropped its guard, and with it,
                        //    any reference to the value.
                        //  - another thread is about to get a reference to this value.
                        //    they execute _after_ the store_bin, and therefore do _not_ get a
                        //    reference to the old value. there are no other ways to get to a
                        //    value except through its Node's `value` field (which is now gone
                        //    together with the node), so freeing the old value is fine.
                        unsafe { guard.defer_destroy(val) };

                        // safety: the lifetime of the reference is bound to the guard
                        // supplied which means that the memory will not be freed
                        // until at least after the guard goes out of scope
                        return unsafe { val.as_ref() };
                    }
                    break;
                }
            }
        }
        None
    }

    /// An iterator visiting all key-value pairs in arbitrary order.
    /// The iterator element type is `(&'g K, &'g V)`.
    ///
    /// To obtain a `Guard`, use [`epoch::pin`].
    pub fn iter<'g>(&'g self, guard: &'g Guard) -> Iter<'g, K, V> {
        let table = self.table.load(Ordering::SeqCst, guard);
        let node_iter = NodeIter::new(table, guard);
        Iter { node_iter, guard }
    }

    /// An iterator visiting all keys in arbitrary order.
    /// The iterator element type is `&'g K`.
    ///
    /// To obtain a `Guard`, use [`epoch::pin`].
    pub fn keys<'g>(&'g self, guard: &'g Guard) -> Keys<'g, K, V> {
        let table = self.table.load(Ordering::SeqCst, guard);
        let node_iter = NodeIter::new(table, guard);
        Keys { node_iter }
    }

    /// An iterator visiting all values in arbitrary order.
    /// The iterator element type is `&'g V`.
    ///
    /// To obtain a `Guard`, use [`epoch::pin`].
    pub fn values<'g>(&'g self, guard: &'g Guard) -> Values<'g, K, V> {
        let table = self.table.load(Ordering::SeqCst, guard);
        let node_iter = NodeIter::new(table, guard);
        Values { node_iter, guard }
    }

    #[inline]
    /// Returns the number of entries in the map.
    pub fn len(&self) -> usize {
        self.count.load(Ordering::Relaxed)
    }

    #[inline]
    /// Returns `true` if the map is empty. Otherwise returns `false`.
    pub fn is_empty(&self) -> bool {
        self.len() == 0
    }
}

impl<K, V, S> Drop for FlurryHashMap<K, V, S> {
    fn drop(&mut self) {
        // safety: we have &mut self _and_ all references we have returned are bound to the
        // lifetime of their borrow of self, so there cannot be any outstanding references to
        // anything in the map.
        //
        // NOTE: we _could_ relax the bounds in all the methods that return `&'g ...` to not also
        // bound `&self` by `'g`, but if we did that, we would need to use a regular `epoch::Guard`
        // here rather than an unprotected one.
        let guard = unsafe { crossbeam::epoch::unprotected() };

        assert!(self.next_table.load(Ordering::SeqCst, guard).is_null());
        let table = self.table.swap(Shared::null(), Ordering::SeqCst, guard);
        if table.is_null() {
            // table was never allocated!
            return;
        }

        // safety: same as above + we own the table
        let mut table = unsafe { table.into_owned() }.into_box();
        table.drop_bins();
    }
}

impl<K, V, S> Extend<(K, V)> for &FlurryHashMap<K, V, S>
where
    K: Sync + Send + Clone + Hash + Eq,
    V: Sync + Send,
    S: BuildHasher,
{
    #[inline]
    // TODO: Implement Java's `tryPresize` method to pre-allocate space for
    // the incoming entries
    // NOTE: `hashbrown::HashMap::extend` provides some good guidance on how
    // to choose the presizing value based on the iterator lower bound.
    fn extend<T: IntoIterator<Item = (K, V)>>(&mut self, iter: T) {
        let guard = crossbeam::epoch::pin();
        (*self).put_all(iter.into_iter(), &guard);
    }
}

impl<'a, K, V, S> Extend<(&'a K, &'a V)> for &FlurryHashMap<K, V, S>
where
    K: Sync + Send + Copy + Hash + Eq,
    V: Sync + Send + Copy,
    S: BuildHasher,
{
    #[inline]
    fn extend<T: IntoIterator<Item = (&'a K, &'a V)>>(&mut self, iter: T) {
        self.extend(iter.into_iter().map(|(&key, &value)| (key, value)));
    }
}

impl<K, V> FromIterator<(K, V)> for FlurryHashMap<K, V, RandomState>
where
    K: Sync + Send + Clone + Hash + Eq,
    V: Sync + Send,
{
    fn from_iter<T: IntoIterator<Item = (K, V)>>(iter: T) -> Self {
        let mut iter = iter.into_iter();

        if let Some((key, value)) = iter.next() {
            // safety: we own `map`, so it's not concurrently accessed by
            // anyone else at this point.
            let guard = unsafe { crossbeam::epoch::unprotected() };

            let (lower, _) = iter.size_hint();
            let map = Self::with_capacity(lower.saturating_add(1));

            map.put(key, value, false, &guard);
            map.put_all(iter, &guard);
            map
        } else {
            Self::new()
        }
    }
}

impl<'a, K, V> FromIterator<(&'a K, &'a V)> for FlurryHashMap<K, V, RandomState>
where
    K: Sync + Send + Copy + Hash + Eq,
    V: Sync + Send + Copy,
{
    #[inline]
    fn from_iter<T: IntoIterator<Item = (&'a K, &'a V)>>(iter: T) -> Self {
        Self::from_iter(iter.into_iter().map(|(&k, &v)| (k, v)))
    }
}

impl<'a, K, V> FromIterator<&'a (K, V)> for FlurryHashMap<K, V, RandomState>
where
    K: Sync + Send + Copy + Hash + Eq,
    V: Sync + Send + Copy,
{
    #[inline]
    fn from_iter<T: IntoIterator<Item = &'a (K, V)>>(iter: T) -> Self {
        Self::from_iter(iter.into_iter().map(|&(k, v)| (k, v)))
    }
}

#[derive(Debug)]
struct Table<K, V> {
    bins: Box<[Atomic<BinEntry<K, V>>]>,
}

impl<K, V> Table<K, V> {
    fn drop_bins(&mut self) {
        // safety: we have &mut self _and_ all references we have returned are bound to the
        // lifetime of their borrow of self, so there cannot be any outstanding references to
        // anything in the map.
        let guard = unsafe { crossbeam::epoch::unprotected() };

        for bin in Vec::from(std::mem::replace(&mut self.bins, vec![].into_boxed_slice())) {
            if bin.load(Ordering::SeqCst, guard).is_null() {
                // bin was never used
                continue;
            }

            // safety: same as above + we own the bin
            let bin = unsafe { bin.into_owned() };
            match *bin {
                BinEntry::Moved(_) => {}
                BinEntry::Node(_) => {
                    let mut p = bin;
                    loop {
                        // safety below:
                        // we're dropping the entire map, so no-one else is accessing it.
                        // we replaced the bin with a NULL, so there's no future way to access it
                        // either; we own all the nodes in the list.

                        let node = if let BinEntry::Node(node) = *p.into_box() {
                            node
                        } else {
                            unreachable!();
                        };

                        // first, drop the value in this node
                        let _ = unsafe { node.value.into_owned() };

                        // then we move to the next node
                        if node.next.load(Ordering::SeqCst, guard).is_null() {
                            break;
                        }
                        p = unsafe { node.next.into_owned() };
                    }
                }
            }
        }
    }
}

impl<K, V> Drop for Table<K, V> {
    fn drop(&mut self) {
        // we need to drop any forwarding nodes (since they are heap allocated).

        // safety: we have &mut self _and_ all references we have returned are bound to the
        // lifetime of their borrow of self, so there cannot be any outstanding references to
        // anything in the map.
        let guard = unsafe { crossbeam::epoch::unprotected() };

        for bin in &self.bins[..] {
            let bin = bin.swap(Shared::null(), Ordering::SeqCst, guard);
            if bin.is_null() {
                continue;
            }

            // safety: we have mut access to self, so no-one else will drop this value under us.
            let bin = unsafe { bin.into_owned() };
            if let BinEntry::Moved(_) = *bin {
            } else {
                unreachable!("dropped table with non-empty bin");
            }
        }
    }
}

impl<K, V> Table<K, V> {
    #[inline]
    fn bini(&self, hash: u64) -> usize {
        let mask = self.bins.len() as u64 - 1;
        (hash & mask) as usize
    }

    #[inline]
    fn bin<'g>(&'g self, i: usize, guard: &'g Guard) -> Shared<'g, BinEntry<K, V>> {
        self.bins[i].load(Ordering::Acquire, guard)
    }

    #[inline]
    #[allow(clippy::type_complexity)]
    fn cas_bin<'g>(
        &'g self,
        i: usize,
        current: Shared<'_, BinEntry<K, V>>,
        new: Owned<BinEntry<K, V>>,
        guard: &'g Guard,
    ) -> Result<
        Shared<'g, BinEntry<K, V>>,
        crossbeam::epoch::CompareAndSetError<'g, BinEntry<K, V>, Owned<BinEntry<K, V>>>,
    > {
        self.bins[i].compare_and_set(current, new, Ordering::AcqRel, guard)
    }

    #[inline]
    fn store_bin<P: crossbeam::epoch::Pointer<BinEntry<K, V>>>(&self, i: usize, new: P) {
        self.bins[i].store(new, Ordering::Release)
    }
}

<<<<<<< HEAD
#[inline]
/// Returns the number of physical CPUs in the machine (_O(1)_).
fn num_cpus() -> usize {
    NCPU_INITIALIZER.call_once(|| NCPU.store(num_cpus::get_physical(), Ordering::Relaxed));

    NCPU.load(Ordering::Relaxed)
}

#[cfg(test)]
mod tests {}
=======
/// It's kind of stupid, but apparently there is no way to write a regular `#[test]` that is _not_
/// supposed to compile without pulling in `compiletest` as a dependency. See rust-lang/rust#12335.
/// But it _is_ possible to write `compile_test` tests as doctests, sooooo:
///
/// # No references outlive the map.
///
/// Note that these have to be _separate_ tests, otherwise you could have, say, `get` break the
/// contract, but `insert` continue to uphold it, and then the test would still fail to compile
/// (and so pass).
///
/// ```compile_fail
/// let guard = crossbeam::epoch::pin();
/// let map = super::FlurryHashMap::default();
/// let r = map.insert((), (), &guard);
/// drop(map);
/// drop(r);
/// ```
/// ```compile_fail
/// let guard = crossbeam::epoch::pin();
/// let map = super::FlurryHashMap::default();
/// let r = map.get(&(), &guard);
/// drop(map);
/// drop(r);
/// ```
/// ```compile_fail
/// let guard = crossbeam::epoch::pin();
/// let map = super::FlurryHashMap::default();
/// let r = map.remove(&(), &guard);
/// drop(map);
/// drop(r);
/// ```
/// ```compile_fail
/// let guard = crossbeam::epoch::pin();
/// let map = super::FlurryHashMap::default();
/// let r = map.iter(&guard).next();
/// drop(map);
/// drop(r);
/// ```
/// ```compile_fail
/// let guard = crossbeam::epoch::pin();
/// let map = super::FlurryHashMap::default();
/// let r = map.keys(&guard).next();
/// drop(map);
/// drop(r);
/// ```
/// ```compile_fail
/// let guard = crossbeam::epoch::pin();
/// let map = super::FlurryHashMap::default();
/// let r = map.values(&guard).next();
/// drop(map);
/// drop(r);
/// ```
///
/// # No references outlive the guard.
///
/// ```compile_fail
/// let guard = crossbeam::epoch::pin();
/// let map = super::FlurryHashMap::default();
/// let r = map.insert((), (), &guard);
/// drop(guard);
/// drop(r);
/// ```
/// ```compile_fail
/// let guard = crossbeam::epoch::pin();
/// let map = super::FlurryHashMap::default();
/// let r = map.get(&(), &guard);
/// drop(guard);
/// drop(r);
/// ```
/// ```compile_fail
/// let guard = crossbeam::epoch::pin();
/// let map = super::FlurryHashMap::default();
/// let r = map.remove(&(), &guard);
/// drop(guard);
/// drop(r);
/// ```
/// ```compile_fail
/// let guard = crossbeam::epoch::pin();
/// let map = super::FlurryHashMap::default();
/// let r = map.iter(&guard).next();
/// drop(guard);
/// drop(r);
/// ```
/// ```compile_fail
/// let guard = crossbeam::epoch::pin();
/// let map = super::FlurryHashMap::default();
/// let r = map.keys(&guard).next();
/// drop(guard);
/// drop(r);
/// ```
/// ```compile_fail
/// let guard = crossbeam::epoch::pin();
/// let map = super::FlurryHashMap::default();
/// let r = map.values(&guard).next();
/// drop(guard);
/// drop(r);
/// ```
#[allow(dead_code)]
struct CompileFailTests;
>>>>>>> f6cdb55a
<|MERGE_RESOLUTION|>--- conflicted
+++ resolved
@@ -1462,7 +1462,6 @@
     }
 }
 
-<<<<<<< HEAD
 #[inline]
 /// Returns the number of physical CPUs in the machine (_O(1)_).
 fn num_cpus() -> usize {
@@ -1471,9 +1470,6 @@
     NCPU.load(Ordering::Relaxed)
 }
 
-#[cfg(test)]
-mod tests {}
-=======
 /// It's kind of stupid, but apparently there is no way to write a regular `#[test]` that is _not_
 /// supposed to compile without pulling in `compiletest` as a dependency. See rust-lang/rust#12335.
 /// But it _is_ possible to write `compile_test` tests as doctests, sooooo:
@@ -1572,5 +1568,4 @@
 /// drop(r);
 /// ```
 #[allow(dead_code)]
-struct CompileFailTests;
->>>>>>> f6cdb55a
+struct CompileFailTests;